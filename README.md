<<<<<<< HEAD
# Anakin
Clustering notions for the [knowledge LaTeX package](https://ctan.org/pkg/knowledge). **Anakin** stands for "Automated Notion Agregation for Knowledge: It's Np-hard". It is written in Python and uses [Answer Set Programming](https://potassco.org/).
=======
# Knowledge-Clustering
Clustering notions for the [knowledge LaTeX package](https://ctan.org/pkg/knowledge).
>>>>>>> 13cbe023

Maintainers:
 - Rémi Morvan
 - Thomas Colcombet

## Principle

The goal of **Knowledge-Clustering** is, when using the [knowledge package](https://ctan.org/pkg/knowledge) to automatically provide suggestions to the user of what notions should be grouped together.

## Using Knowledge-Clustering

### Input

Knowledge-Clustering takes two input files: one file <file_notion> in which you are storing your knowledges (these
corresponds to the `tex` files in the folder `examples`), and a file <file_diagnose> produced by
the knowledge package (files with `diagnose` extension).

### Syntax

<<<<<<< HEAD
The syntax is the following: `./anakin.py -n <file_notion> -d <file_diagnose> [options]`.
At any time, you can display the help using `./anakin.py --help`. 
There also an option `-t` which requires to be followed by an integer: it defines the time limit (in seconds) accorded to 
the solver to find an optimal solution. The default value is 15. Note that on big files, there is a first step 
("grounding") which takes a few seconds and is not impacted by this time limit.
The solver can take significantly less time than the allowed time if it finds a solution and can prove that it is optimal.
=======
The syntax is the following: `./knowledge.py -n <file_notion> -d <file_diagnose> [options]`.
At any time, you can display the help using `./knowledge.py --help`. 
>>>>>>> 13cbe023


### Output

Knowledge-Clustering writes its output directly in the <file_notion> as comments. If the user accepts the suggestion,
she can simply uncomment the line. Otherwise, she must remove the line and define the notion manually.

### Examples

You can run `knowledge.py` on the examples provided.
The file `examples/small.tex` says to Knowledge-Clustering that the following notions are already defined

    \knowledge{notion}
    | word

    \knowledge{notion}
    | regular language
    | recognisable language

    \knowledge{notion}
    | monoid
    
Moreover, from the file `examples/small.diagnose` indicates that four unknown knowledges where found when compiling some
LaTeX document: "monoids", "semigroup", "words" and "semigroups".
After running `./knowledge.py -n examples/small.tex -d examples/small.diagnose`, the file `examples/small.tex` now
contains:

    \knowledge{notion}
    | word
    %  | words

    \knowledge{notion}
    | regular language
    | recognisable language

    \knowledge{notion}
    | monoid
    %  | monoids
    %%%%% NEW KNOWLEDGES 
    %
    %\knowledge{notion}
    %  | semigroups
    %  | semigroup
    
<<<<<<< HEAD
which means that Anakin suggest to put "words" together with the (already known) knowledge "word@ord",
=======
which means that it is suggested to the user to put "words" together with the (already known) knowledge "word@ord",
>>>>>>> 13cbe023
to put "monoids" with "monoid", and to define a new notion containing "semigroup" and "semigroups".

You can also run Knowledge-Clustering on an empty notion file and a (possibly) huge diagnose file.
An example is provided in `examples/big.tex` (which is empty) and `examples/big.diagnose`
<<<<<<< HEAD
(which contains 181 undefined knowledges). Anakin will probably reach the time limit (15s by default):
you can try to obtain a better solution by using the option `-t`.

## Acknowledgments

This project greatly benefited from discussions with Aliaume Lopez and Théo Matricon.
=======
(which contains 181 undefined knowledges).
>>>>>>> 13cbe023
<|MERGE_RESOLUTION|>--- conflicted
+++ resolved
@@ -1,10 +1,5 @@
-<<<<<<< HEAD
-# Anakin
-Clustering notions for the [knowledge LaTeX package](https://ctan.org/pkg/knowledge). **Anakin** stands for "Automated Notion Agregation for Knowledge: It's Np-hard". It is written in Python and uses [Answer Set Programming](https://potassco.org/).
-=======
 # Knowledge-Clustering
 Clustering notions for the [knowledge LaTeX package](https://ctan.org/pkg/knowledge).
->>>>>>> 13cbe023
 
 Maintainers:
  - Rémi Morvan
@@ -24,17 +19,8 @@
 
 ### Syntax
 
-<<<<<<< HEAD
-The syntax is the following: `./anakin.py -n <file_notion> -d <file_diagnose> [options]`.
-At any time, you can display the help using `./anakin.py --help`. 
-There also an option `-t` which requires to be followed by an integer: it defines the time limit (in seconds) accorded to 
-the solver to find an optimal solution. The default value is 15. Note that on big files, there is a first step 
-("grounding") which takes a few seconds and is not impacted by this time limit.
-The solver can take significantly less time than the allowed time if it finds a solution and can prove that it is optimal.
-=======
 The syntax is the following: `./knowledge.py -n <file_notion> -d <file_diagnose> [options]`.
 At any time, you can display the help using `./knowledge.py --help`. 
->>>>>>> 13cbe023
 
 
 ### Output
@@ -79,22 +65,9 @@
     %  | semigroups
     %  | semigroup
     
-<<<<<<< HEAD
-which means that Anakin suggest to put "words" together with the (already known) knowledge "word@ord",
-=======
 which means that it is suggested to the user to put "words" together with the (already known) knowledge "word@ord",
->>>>>>> 13cbe023
 to put "monoids" with "monoid", and to define a new notion containing "semigroup" and "semigroups".
 
 You can also run Knowledge-Clustering on an empty notion file and a (possibly) huge diagnose file.
 An example is provided in `examples/big.tex` (which is empty) and `examples/big.diagnose`
-<<<<<<< HEAD
-(which contains 181 undefined knowledges). Anakin will probably reach the time limit (15s by default):
-you can try to obtain a better solution by using the option `-t`.
-
-## Acknowledgments
-
-This project greatly benefited from discussions with Aliaume Lopez and Théo Matricon.
-=======
-(which contains 181 undefined knowledges).
->>>>>>> 13cbe023
+(which contains 181 undefined knowledges).