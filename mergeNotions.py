<<<<<<< HEAD
=======
#!/usr/local/bin/python3

>>>>>>> a8c2a235
def commonFactor(s1, s2):
    # Computes the length of the biggest common factor to s1 and s2
    m = len(s1)
    n = len(s2)
    if m > n:
        m, n = n, m
        s1, s2 = s2, s1
    maxCommonFactor = 0
    for i in range(m):
        for j in range(i+1,m+1):
            if j-i > maxCommonFactor and s1[i:j] in s2:
                maxCommonFactor = j-i
    return maxCommonFactor

def dictFromFile(filename):
    # Returns the dictionnary of notions (indexed by scopes) from a filename
    dictNotion = dict()
    with open(filename) as f:
        lines = f.readlines()
        readingUndefinedKl = 0
        for l in lines:
            if readingUndefinedKl == 0 and "Undefined knowledges" in l:
                readingUndefinedKl = 1
            if readingUndefinedKl == 2 and "************************" in l:
                readingUndefinedKl = 0
            if readingUndefinedKl == 1 and "************************" in l:
                readingUndefinedKl = 2
            if readingUndefinedKl == 2 and "| " in l:
                str = (l.split("| ", 1)[1]).split("\n",1)[0]
                if "@" in str:
                    str_split = str.split("@")
                    notion, scope = str_split[0], str_split[1]
                else:
                    notion, scope = str, ""
                if scope in dictNotion:
                    dictNotion[scope].add(notion)
                else:
                    dictNotion[scope] = set()
                    dictNotion[scope].add(notion)
        f.close()
    return dictNotion

def modifNotion(notion):
    # Returns the (substring) of a notion that should be considered when computing the distance between two notions
    # Obtained by removing any math and command
    notionSub = notion
    while '$' in notionSub:
        sp = notionSub.split("$",2)
        if len(sp) <= 1:
            break
        notionSub = sp[0] + sp[2]
    while '\\' in notionSub and ' ' in notionSub:
        sp = notionSub.split("\\", 1)
        sp2 = (sp[1]).split(" ", 1)
        if len(sp2) == 0:
            break
        notionSub = sp[0] + sp2[1]
    while notionSub[0] in [' ', '-']:
        notionSub = notionSub[1:]
    while notionSub[-1] in [' ', '-']:
        notionSub = notionSub[:-1]
    return notionSub

def score(notion1, notion2):
    notionMod1 = modifNotion(notion1)
    notionMod2 = modifNotion(notion2)
    n = (len(notionMod1)+len(notionMod2))/2
    return commonFactor(notionMod1, notionMod2)/n

def agregateNotion(setNotion, threshold=0.5):
    # Takes a set of notions and a threshold and returns a partition of
    # this set into lists of similar notions.
    # The greater the threshold, the finer the partition.
    processedNotions = dict() # assign to each notion an int-label such that
    # agreg[notion1] = agreg[notion2] iff notion1 and notion2 should be merged
    for notion in setNotion:
        similarNotions = [notion2 for notion2 in processedNotions if score(notion,notion2) >= threshold]
        if similarNotions != []:
            label = min([processedNotions[notion2] for notion2 in similarNotions])
            processedNotions[notion] = label
            for notion2 in similarNotions:
                processedNotions[notion2] = label
        else:
            i = 0
            while i in processedNotions.values():
                i += 1
            processedNotions[notion] = i
    # build a set of sets based on processedNotions
    agregatedNotions = []
    for i in set(processedNotions.values()):
        agregatedNotions.append([notion for notion in processedNotions if processedNotions[notion] == i])
    return agregatedNotions

dictNotion = dictFromFile("examples/ordinal-words.diagnose")
for scope in dictNotion:
    ag = agregateNotion(dictNotion[scope])
    for l in ag:
        print("\knowledge{notion}")
        for no in l:
            scope_str = "" if scope == "" else "@"+scope
            print("\t| "+no+scope_str)
        print("")<|MERGE_RESOLUTION|>--- conflicted
+++ resolved
@@ -1,8 +1,5 @@
-<<<<<<< HEAD
-=======
 #!/usr/local/bin/python3
 
->>>>>>> a8c2a235
 def commonFactor(s1, s2):
     # Computes the length of the biggest common factor to s1 and s2
     m = len(s1)
